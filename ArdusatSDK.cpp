/**
 * @file   ArdusatSDK.cpp
 * @Author Ben Peters (ben@ardusat.com)
 * @date   December 3, 2014
 * @brief  Implements ArdusatSDK generic sensor read & configuration functions
 */

#include <stdio.h>
#include <string.h>

#include "ArdusatSDK.h"

RTC_DS1307 RTC;

SdVolume vol;
#define _output_buffer vol.cacheAddress()->output_buf
int _output_buf_len = 0;

prog_char begin_error_msg[] PROGMEM = "Uh oh, begin%s failed. Check your wiring!";
prog_char orientation_sensor_name[] PROGMEM = "Orientation";
prog_char accel_sensor_name[] PROGMEM = "Acceleration";
prog_char mag_sensor_name[] PROGMEM = "Magnetic";
prog_char uv_sensor_name[] PROGMEM = "UVLight";
prog_char luminosity_sensor_name[] PROGMEM = "Luminosity";
prog_char temperature_sensor_name[] PROGMEM = "Temperature";
prog_char ir_temperature_sensor_name[] PROGMEM = "IRTemperature";

SdFat sd;
File file;
prog_char sd_card_error[] PROGMEM = "Not enough RAM for SD card sys(free: "; 

char CSV_SEPARATOR = ',';
char JSON_PREFIX = '~';
char JSON_SUFFIX = '|';
prog_char json_format[] PROGMEM = "%c{\"sensorName\":\"%s\", \"unit\":\"%s\", \"value\": %s}%c\n";

prog_char csv_header_fmt[] PROGMEM = "timestamp: %lu at millis %lu\n";

/**
 * Convert an enumerated unit code to a string representation.
 *
 * @param unit code (see units.h defines)
 * 
 * @return string representation of unit
 */
const char * unit_to_str(uint8_t unit)
{
  switch (unit) {
    case (DATA_UNIT_NONE):
      return "";
    case (DATA_UNIT_METER_PER_SECONDSQUARED):
      return "m/s^2";
    case (DATA_UNIT_RADIAN_PER_SECOND):
      return "rad/s";
    case (DATA_UNIT_MICROTESLA):
      return "uT";
    case (DATA_UNIT_DEGREES_CELSIUS):
      return "C";
    case (DATA_UNIT_DEGREES_FAHRENHEIT):
      return "F";
    case (DATA_UNIT_METER_PER_SECOND):
      return "m/s";
    case (DATA_UNIT_LUX):
      return "lux";
    case (DATA_UNIT_MILLIWATT_PER_CMSQUARED):
      return "mW/cm^2";
    case (DATA_UNIT_RADIAN):
      return "rad";
    default:
      return "";
  };
}

#define start_sensor_or_err(sensor_name, function) if (!function) { _beginError(sensor_name); return false;} \
						   else { return true; }

/**
 * Prints an error message if beginSensor function fails.
 * 
 * This relies on a 128 character output buffer. Make sure that sensorName isn't too long!
 *
 * @param sensorName name of sensor that failed.
 */
void _beginError(const prog_char *sensorName)
{
  char err_msg[50];
  char sensor[50];
  char output_buffer[100];

  strcpy_P(err_msg, begin_error_msg);
  strcpy_P(sensor, sensorName);

  //Make SURE sensorName isn't too long for the output buffer!!!
  sprintf(output_buffer, err_msg, sensor);
  Serial.println(output_buffer);
}

/*
 * Temperature 
 */
boolean beginTemperatureSensor() {
  start_sensor_or_err(temperature_sensor_name, tmp102_init())
}

void readTemperature(temperature_t * output) {
  if (output == NULL)
    return;

  //output->header.version = SENSORDATA_HEADER_VERSION;
  //output->header.length = sizeof(temperature_t);
  //output->header.dimensionality = 1;
  //output->header.celltype = DATA_CELLTYPE_FLOAT;
  output->header.unit = DATA_UNIT_DEGREES_CELSIUS;
  output->header.timestamp = millis();

  output->header.sensor_id = SENSORID_TMP102;
  output->t = tmp102_getTempCelsius();
}

/*
 * IR Temperature
 */
boolean beginInfraredTemperatureSensor() {
  start_sensor_or_err(ir_temperature_sensor_name, mlx90614_init())
}

void readInfraredTemperature(temperature_t * output) {
  if (output == NULL)
    return;

  //output->header.version = SENSORDATA_HEADER_VERSION;
  //output->header.length = sizeof(temperature_t);
  //output->header.dimensionality = 1;
  //output->header.celltype = DATA_CELLTYPE_FLOAT;
  output->header.unit = DATA_UNIT_DEGREES_CELSIUS;
  output->header.timestamp = millis();

  output->header.sensor_id = SENSORID_MLX90614;
  output->t = mlx90614_getTempCelsius();
}

/*
 * Luminosity
 */
boolean beginLuminositySensor() {
#if defined(TSL2591_LUMINOSITY)
  start_sensor_or_err(luminosity_sensor_name, tsl2591_init())
#else
  start_sensor_or_err(luminosity_sensor_name, tsl2561_init())
#endif
}

void readLuminosity(luminosity_t * output) {
  if (output == NULL)
    return;

  //output->header.version = SENSORDATA_HEADER_VERSION;
  //output->header.length = sizeof(temperature_t);
  //output->header.dimensionality = 1;
  //output->header.celltype = DATA_CELLTYPE_FLOAT;
  output->header.unit = DATA_UNIT_LUX;
  output->header.timestamp = millis();

#if defined(TSL2591_LUMINOSITY)
  output->header.sensor_id = SENSORID_TSL2591;
  output->lux = tsl2591_getLux();
#else
  output->header.sensor_id = SENSORID_TSL2561;
  output->lux = tsl2561_getLux();
#endif
}

/*
 * UV Light
 */
boolean beginUVLightSensor() {
#if defined(SI1145_UV_LIGHT)
  start_sensor_or_err(uv_sensor_name, si1145_init())
#else
  start_sensor_or_err(uv_sensor_name, ml8511_init())
#endif
}

void readUVLight(uvlight_t * output) {
  if (output == NULL)
    return;

  //output->header.version = SENSORDATA_HEADER_VERSION;
  //output->header.length = sizeof(temperature_t);
  //output->header.dimensionality = 1;
  //output->header.celltype = DATA_CELLTYPE_FLOAT;
  output->header.unit = DATA_UNIT_MILLIWATT_PER_CMSQUARED;
  output->header.timestamp = millis();

#if defined(SI1145_UV_LIGHT)
  output->header.sensor_id = SENSORID_SI1145;
  output->uvindex = si1145_getUVIndex();
#else
  output->header.sensor_id = SENSORID_ML8511;
  output->uvindex = ml8511_getUV();
#endif
}

/*
 * Acceleration
 */
boolean beginAccelerationSensor() {
  start_sensor_or_err(accel_sensor_name, lsm303_accel_init())
}

void readAcceleration(acceleration_t * output) {
  if (output == NULL)
    return;

  //output->header.version = SENSORDATA_HEADER_VERSION;
  //output->header.length = sizeof(acceleration_t);
  //output->header.dimensionality = 3;
  //output->header.celltype = DATA_CELLTYPE_FLOAT;
  output->header.unit = DATA_UNIT_METER_PER_SECONDSQUARED;
  output->header.timestamp = millis();

  output->header.sensor_id = SENSORID_ADAFRUIT9DOFIMU;
  lsm303_getAccel(&(output->x), &(output->y), &(output->z));
}

/*
 * Magnetic Field
 */
boolean beginMagneticSensor() {
  start_sensor_or_err(mag_sensor_name, lsm303_mag_init())
}

void readMagnetic(magnetic_t * output) {
  if (output == NULL)
    return;

  //output->header.version = SENSORDATA_HEADER_VERSION;
  //output->header.length = sizeof(acceleration_t);
  //output->header.dimensionality = 3;
  //output->header.celltype = DATA_CELLTYPE_FLOAT;
  output->header.unit = DATA_UNIT_MICROTESLA;
  output->header.timestamp = millis();

  output->header.sensor_id = SENSORID_ADAFRUIT9DOFIMU;
  lsm303_getMag(&(output->x), &(output->y), &(output->z));
}

/*
 * Gyroscope
 */
boolean beginGyroSensor() {
  start_sensor_or_err(orientation_sensor_name, l3gd20h_init())
}

void readGyro(gyro_t * output) {
  if (output == NULL)
    return;

  //output->header.version = SENSORDATA_HEADER_VERSION;
  //output->header.length = sizeof(gyro_t);
  //output->header.dimensionality = 3;
  //output->header.celltype = DATA_CELLTYPE_FLOAT;
  output->header.unit = DATA_UNIT_RADIAN_PER_SECOND;
  output->header.timestamp = millis();

  output->header.sensor_id = SENSORID_ADAFRUIT9DOFIMU;
  l3gd20h_getOrientation(&(output->x), &(output->y), &(output->z));
}

/**
 * Calculate the orientation (pitch, roll, heading) from raw magnetometer and
 * accelerometer readings.
 *
 * Calculation based on Adafruit 9DOF library
 * (https://github.com/adafruit/Adafruit_9DOF/)
 *
 * @param accel Acceleration reading to use in calculation
 * @param mag Magnetometer reading to use in calculation
 * @param orient Orientation structure to save calculated orientation in
 */
void calculateOrientation(const acceleration_t *accel, const magnetic_t *mag, 
			  orientation_t *orient)
{
  const float PI_F = 3.141592653F;

  // Roll is rotation around x-axis (-180 <= roll <= 180)
  // Positive roll is clockwise rotation wrt positive x axis
  orient->roll = (float) atan2(accel->y, accel->z);

  // Pitch is rotation around y-axis (-180 <= pitch <= 180)
  // Positive pitch is clockwise rotation wrt positive y axis
  if (accel->y * sin(orient->roll) + accel->z * cos(orient->roll) == 0) {
    orient->pitch = accel->x > 0 ? (PI_F / 2) : (-PI_F / 2);
  } else {
    orient->pitch = (float)atan(-accel->x / (accel->y * sin(orient->roll) +
					     accel->z * cos(orient->roll)));
  }

  // Heading is rotation around z-axis
  // Positive heading is clockwise rotation wrt positive z axis
  orient->heading = (float)atan2(mag->z * sin(orient->roll) - mag->y * cos(orient->roll),
			         mag->x * cos(orient->pitch) + mag->y * sin(orient->pitch) * sin(orient->roll) +
				 mag->z * sin(orient->pitch) * cos(orient->roll));

  // Convert radians to degrees
  orient->roll = orient->roll * 180 / PI_F;
  orient->pitch = orient->pitch * 180 / PI_F;
  orient->heading = orient->heading * 180 / PI_F;
  orient->header.unit = DATA_UNIT_DEGREES;
  orient->header.timestamp = accel->header.timestamp > mag->header.timestamp ? accel->header.timestamp :
									       mag->header.timestamp;
}

/*
 * toCSV Output functions
 */
void _output_buffer_reset() {
  memset(_output_buffer, 0, 512);
  _output_buf_len = 0;
}

const char * _headerToCSV(_data_header_t * header, const char *sensorName) {
  int name_len;

  if (header == NULL)
    return (NULL);

  _output_buffer_reset();

  ultoa(header->timestamp, _output_buffer, 10);
  _output_buf_len = strlen(_output_buffer);
  _output_buffer[_output_buf_len++] = CSV_SEPARATOR;

  if (sensorName != NULL) {
    if ((name_len = strlen(sensorName)) > 50) {
      name_len = 50;
    }

    memcpy(&(_output_buffer[_output_buf_len]), sensorName, name_len);
    _output_buf_len += name_len;
    _output_buffer[_output_buf_len++] = CSV_SEPARATOR;
  } else {
    utoa(header->sensor_id, _output_buffer + _output_buf_len, 10);
    _output_buf_len = strlen(_output_buffer);
    _output_buffer[_output_buf_len++] = CSV_SEPARATOR;
  }

  return _output_buffer;
}

const char * accelerationToCSV(const char *sensorName, acceleration_t * input) {
  if (input == NULL)
    return (NULL);

  _headerToCSV(&(input->header), sensorName);

  dtostrf(input->x, 2, 3, _output_buffer + _output_buf_len);
  _output_buf_len = strlen(_output_buffer);
  _output_buffer[_output_buf_len++] = CSV_SEPARATOR;

  dtostrf(input->y, 2, 3, _output_buffer + _output_buf_len);
  _output_buf_len = strlen(_output_buffer);
  _output_buffer[_output_buf_len++] = CSV_SEPARATOR;

  dtostrf(input->z, 2, 3, _output_buffer + _output_buf_len);
  _output_buf_len = strlen(_output_buffer);
  _output_buffer[_output_buf_len++] = '\n';

  return _output_buffer;
}

const char * magneticToCSV(const char *sensorName, magnetic_t * input) {
  if (input == NULL)
    return (NULL);

  _headerToCSV(&(input->header), sensorName);

  dtostrf(input->x, 2, 3, _output_buffer + _output_buf_len);
  _output_buf_len = strlen(_output_buffer);
  _output_buffer[_output_buf_len++] = CSV_SEPARATOR;

  dtostrf(input->y, 2, 3, _output_buffer + _output_buf_len);
  _output_buf_len = strlen(_output_buffer);
  _output_buffer[_output_buf_len++] = CSV_SEPARATOR;

  dtostrf(input->z, 2, 3, _output_buffer + _output_buf_len);
  _output_buf_len = strlen(_output_buffer);
  _output_buffer[_output_buf_len++] = '\n';

  return _output_buffer;
}

const char * temperatureToCSV(const char *sensorName, temperature_t * input) {
  if (input == NULL)
    return (NULL);

  _headerToCSV(&(input->header), sensorName);// warning : resets the internal buffer

  dtostrf(input->t, 2, 3, _output_buffer + _output_buf_len);
  _output_buf_len = strlen(_output_buffer);
  _output_buffer[_output_buf_len++] = '\n';

  return _output_buffer;
}

const char * gyroToCSV(const char *sensorName, gyro_t * input) {
  if (input == NULL)
    return (NULL);

  _headerToCSV(&(input->header), sensorName);// warning : resets the internal buffer

  dtostrf(input->x, 2, 3, _output_buffer + _output_buf_len);
  _output_buf_len = strlen(_output_buffer);
  _output_buffer[_output_buf_len++] = CSV_SEPARATOR;

  dtostrf(input->y, 2, 3, _output_buffer + _output_buf_len);
  _output_buf_len = strlen(_output_buffer);
  _output_buffer[_output_buf_len++] = CSV_SEPARATOR;

  dtostrf(input->z, 2, 3, _output_buffer + _output_buf_len);
  _output_buf_len = strlen(_output_buffer);
  _output_buffer[_output_buf_len++] = '\n';

  return _output_buffer;
}

const char * luminosityToCSV(const char *sensorName, luminosity_t * input) {
  if (input == NULL)
    return (NULL);

  _headerToCSV(&(input->header), sensorName);// warning : resets the internal buffer

  dtostrf(input->lux, 2, 3, _output_buffer + _output_buf_len);
  _output_buf_len = strlen(_output_buffer);
  _output_buffer[_output_buf_len++] = '\n';

  return _output_buffer;
}

const char * uvlightToCSV(const char *sensorName, uvlight_t * input) {
  if (input == NULL)
    return (NULL);

  _headerToCSV(&(input->header), sensorName);// warning : resets the internal buffer

  dtostrf(input->uvindex, 2, 3, _output_buffer + _output_buf_len);
  _output_buf_len = strlen(_output_buffer);
  _output_buffer[_output_buf_len++] = '\n';

  return _output_buffer;
}

const char *orientationToCSV(const char *sensorName, orientation_t *input)
{
  if (input == NULL)
    return NULL;

  _headerToCSV(&(input->header), sensorName);

  dtostrf(input->roll, 2, 3, _output_buffer + _output_buf_len);
  _output_buf_len = strlen(_output_buffer);
  _output_buffer[_output_buf_len++] = CSV_SEPARATOR;

  dtostrf(input->pitch, 2, 3, _output_buffer + _output_buf_len);
  _output_buf_len = strlen(_output_buffer);
  _output_buffer[_output_buf_len++] = CSV_SEPARATOR;

  dtostrf(input->heading, 2, 3, _output_buffer + _output_buf_len);
  _output_buf_len = strlen(_output_buffer);
  _output_buffer[_output_buf_len++] = '\n';

  return _output_buffer;
}

/*
 * toJSON output functions 
 */
int _writeJSONValue(char *buf, const char *sensor_name, const char *unit, float value)
{
  char num [10];
  char format_str[80]; 
  // inexact estimate on the number of characters the value will take up...
  if (strlen(sensor_name) + strlen(unit) + 10 + _output_buf_len > OUTPUT_BUFFER_MAXSIZE) {
    return -1;
  }
  dtostrf(value, 4, 2, num);
  strcpy_P(format_str, json_format);
  _output_buf_len += sprintf(buf, format_str,
			     JSON_PREFIX, sensor_name, unit, num, JSON_SUFFIX);
  return _output_buf_len;
}

const char * valueToJSON(const char *sensor_name, uint8_t unit, float value)
{
  _output_buffer_reset();
  _writeJSONValue(_output_buffer, sensor_name, unit_to_str(unit), value); 
  return _output_buffer;
}

const char * accelerationToJSON(const char *sensor_name, acceleration_t *acceleration)
{
  int nameLength = strlen(sensor_name);
  char nameBuf[nameLength + 2];
  _output_buffer_reset();	

  sprintf(nameBuf, "%sX", sensor_name);
  _writeJSONValue(_output_buffer, nameBuf, unit_to_str(acceleration->header.unit),
		  acceleration->x);
  sprintf(nameBuf, "%sY", sensor_name);
  _writeJSONValue(&_output_buffer[_output_buf_len], nameBuf,
		  unit_to_str(acceleration->header.unit), acceleration->y);
  sprintf(nameBuf, "%sZ", sensor_name);
  _writeJSONValue(&_output_buffer[_output_buf_len], nameBuf,
		  unit_to_str(acceleration->header.unit), acceleration->z);
  return _output_buffer;
}

const char * magneticToJSON(const char *sensor_name, magnetic_t *mag)
{
  int nameLength = strlen(sensor_name);
  char nameBuf[nameLength + 2];
  _output_buffer_reset();	

  sprintf(nameBuf, "%sX", sensor_name);
  _writeJSONValue(_output_buffer, nameBuf, unit_to_str(mag->header.unit),
		  mag->x);
  sprintf(nameBuf, "%sY", sensor_name);
  _writeJSONValue(&_output_buffer[_output_buf_len], nameBuf,
		  unit_to_str(mag->header.unit), mag->y);
  sprintf(nameBuf, "%sZ", sensor_name);
  _writeJSONValue(&_output_buffer[_output_buf_len], nameBuf,
		  unit_to_str(mag->header.unit), mag->z);
  return _output_buffer;
}

const char * gyroToJSON(const char *sensor_name, gyro_t *orient)
{
  int nameLength = strlen(sensor_name);
  char nameBuf[nameLength + 8];
  _output_buffer_reset();	

  sprintf(nameBuf, "%sX", sensor_name);
  _writeJSONValue(_output_buffer, nameBuf, unit_to_str(orient->header.unit),
		  orient->x);
  sprintf(nameBuf, "%sY", sensor_name);
  _writeJSONValue(&_output_buffer[_output_buf_len], nameBuf,
		  unit_to_str(orient->header.unit), orient->y);
  sprintf(nameBuf, "%sZ", sensor_name);
  _writeJSONValue(&_output_buffer[_output_buf_len], nameBuf,
		  unit_to_str(orient->header.unit), orient->z);
  return _output_buffer;
}

const char * temperatureToJSON(const char *sensor_name, temperature_t *temp)
{
  _output_buffer_reset();
  _writeJSONValue(_output_buffer, sensor_name, unit_to_str(temp->header.unit), temp->t);
  return _output_buffer;
}

const char * luminosityToJSON(const char *sensor_name, luminosity_t *lum)
{
  _output_buffer_reset();
  _writeJSONValue(_output_buffer, sensor_name, unit_to_str(lum->header.unit), lum->lux);
  return _output_buffer;
}

const char * uvlightToJSON(const char *sensor_name, uvlight_t *input)
{
  _output_buffer_reset();
  _writeJSONValue(_output_buffer, sensor_name, unit_to_str(input->header.unit), input->uvindex);
  return _output_buffer;
}

<<<<<<< HEAD
const char *orientationToJSON(const char *sensor_name, orientation_t *orient)
{
  int nameLength = strlen(sensor_name);
  char nameBuf[nameLength + 8];
  _output_buffer_reset();	

  sprintf(nameBuf, "%sRoll", sensor_name);
  _writeJSONValue(_output_buffer, nameBuf, unit_to_str(orient->header.unit),
		  orient->roll);
  sprintf(nameBuf, "%sPitch", sensor_name);
  _writeJSONValue(&_output_buffer[_output_buf_len], nameBuf,
		  unit_to_str(orient->header.unit), orient->pitch);
  sprintf(nameBuf, "%sHeading", sensor_name);
  _writeJSONValue(&_output_buffer[_output_buf_len], nameBuf,
		  unit_to_str(orient->header.unit), orient->heading);
  return _output_buffer;
}

/**
 * Function starts the SD card service and makes sure that the appropriate directory
 * structure exists, then creates the file to use for logging data. Data will be logged
 * to a file called fileNamePrefix_0.csv or fileNamePrefix_0.bin (number will be incremented
 * for each new log file)
 * 
 * @param chipSelectPin Arduino pin SD card reader CS pin is attached to
 * @param fileNamePrefix string to prefix at beginning of data file
 * @param csvData boolean flag whether we are writing csv data or binary data (used for filename)
 *
 * @return true if successful, false if failed
 */
bool beginDataLog(int chipSelectPin, const char *fileNamePrefix, bool csvData)
{
  bool ret;
  int i = 0;
  int max_len;
  char fileName[19];
  char prefix[8];
  char rootPath[] = "/data";

  if (freeMemory() < 400) {
    strcpy_P(_output_buffer, sd_card_error);
    Serial.print(_output_buffer);
    Serial.print(freeMemory());
    Serial.println(", need 400)");
    ret = false;
  } else {
    ret = sd.begin(chipSelectPin, SPI_FULL_SPEED);
  }

  //Filenames need to fit the 8.3 filename convention, so truncate down the 
  //given filename if it is too long.
  memcpy(prefix, fileNamePrefix, 7);
  prefix[7] = '\0';

  if (ret) {
    if (!sd.exists(rootPath))
      ret = sd.mkdir(rootPath);
    if (ret) {
      while (true) {
	if (i < 10) {
	  max_len = 7;
	} else if (i < 100) {
	  max_len = 6;
	} else if (i < 1000) {
	  max_len = 5;
	} else {
	  break;
	}

	prefix[max_len - 1] = '\0';
	sprintf(fileName, "%s/%s%d.%s", rootPath, prefix, i, 
		csvData ? "csv" : "bin");
	if (!sd.exists(fileName)) {
	  file = sd.open(fileName, FILE_WRITE);
	  break;
	}
	i++;
      }
    }
  } else {
    sd.initErrorPrint();
  }

  return file.isOpen();
}

=======
>>>>>>> 9dd9968c
#define write_if_init(gen_fn) return _write_from_output_buf(gen_fn);

/**
 * Helper function to write output buffer to file. This function is necessary
 * because we share the output buffer between the SD card library and this file
 * but to actually perform the SD card write we need to allocate another buffer.
 *
 * @param output_buf pointer to output buffer
 *
 * @return number of bytes written
 */
int _write_from_output_buf(const char *output_buf)
{
  int buf_len = strlen(output_buf);
  return writeBytes((const uint8_t *) output_buf, buf_len);
}

/**
 * Writes the byte array pointed to by buffer to the SD card. Note that there is
 * absolutely no safety checking on numBytes, so use with care.
 *
 * Since we use a shared buffer between the SD card library and many of the output
 * functions, performs a check first to see if we need to allocate a new buffer.
 *
 * @param buffer byte array to write
 * @param number of bytes to write
 * 
 * @return number of bytes written
 */
int writeBytes(const uint8_t *buffer, uint8_t numBytes)
{
  uint8_t *buf;
  int written;
  bool buf_allocated = false;

  if (numBytes > OUTPUT_BUFFER_MAXSIZE) {
    numBytes = OUTPUT_BUFFER_MAXSIZE;
  }

  if (file.isOpen()) {
    if (buffer == (uint8_t *) vol.cacheAddress()->output_buf) {
      buf = (uint8_t *) malloc(numBytes);
      buf_allocated = true;
      memcpy(buf, buffer, numBytes);
    } else {
      buf = (uint8_t *) buffer;
    }

    written = file.write(buf, numBytes);
    file.sync();
    if (buf_allocated)
      free(buf);
    return written;
  } else {
    return 0;
  }
}

/*
 * Helper function to write to the top of the CSV header with the current time 
 */
int _write_csv_time_header(DateTime *now, unsigned long curr_millis)
{
  char fmt_buf[32];

  strcpy_P(fmt_buf, csv_header_fmt);
  _output_buffer_reset();
  sprintf(_output_buffer, fmt_buf, now->unixtime(), curr_millis);
  write_if_init(_output_buffer);
}

int _write_binary_time_header(DateTime *now, unsigned long curr_millis)
{
  uint8_t buf[10];
  uint32_t unixtime = now->unixtime();
  
  buf[0] = 0xFF;
  buf[1] = 0xFF;
  memcpy(buf + 2, &unixtime, 4);
  memcpy(buf + 6, &curr_millis, 4);
  return writeBytes(buf, 10);
}

/**
 * Writes a line of CSV formatted acceleration data to the SD card.
 *
 * @param sensorName of this sensor
 * @param data acceleration_t data to write
 *
 * @return number of bytes written
 */
int writeAcceleration(const char *sensorName, acceleration_t *data)
{
  write_if_init(accelerationToCSV(sensorName, data))
}

/**
 * Writes a line of CSV formatted magnetic data to the SD card.
 *
 * @param sensorName of this sensor
 * @param data magnetic_t data to write
 *
 * @return number of bytes written
 */
int writeMagnetic(const char *sensorName, magnetic_t *data)
{
  write_if_init(magneticToCSV(sensorName, data))
}

/**
 * Writes a line of CSV formatted orientation data to the SD card.
 *
 * @param sensorName of this sensor
 * @param data gyro_t data to write
 *
 * @return number of bytes written
 */
int writeGyro(const char *sensorName, gyro_t *data)
{
  write_if_init(gyroToCSV(sensorName, data))
}

/**
 * Writes a line of CSV formatted tempoerature data to the SD card.
 *
 * @param sensorName of this sensor
 * @param data temperature_t data to write
 *
 * @return number of bytes written
 */
int writeTemperature(const char *sensorName, temperature_t *data)
{
  write_if_init(temperatureToCSV(sensorName, data))
}

/**
 * Writes a line of CSV formatted luminosity data to the SD card.
 *
 * @param sensorName of this sensor
 * @param data luminosity_t data to write
 *
 * @return number of bytes written
 */
int writeLuminosity(const char *sensorName, luminosity_t *data)
{
  write_if_init(luminosityToCSV(sensorName, data))
}

/**
 * Writes a line of CSV formatted UV light data to the SD card.
 *
 * @param sensorName of this sensor
 * @param data uvlight_t data to write
 *
 * @return number of bytes written
 */
int writeUVLight(const char *sensorName, uvlight_t *data)
{
  write_if_init(uvlightToCSV(sensorName, data))
}

/**
 * Writes a line of CSV formatted orientation data to SD card.
 *
 * @param sensorName of this sensor
 * @param data orientation_t data to write
 *
 * @return number of bytes written
 */
int writeOrientation(const char *sensorName, orientation_t *data)
{
  write_if_init(orientationToCSV(sensorName, data))
}

#define init_data_struct(type_def, type_enum) \
  type_def bin_data; \
  bin_data.type = type_enum; \
  bin_data.id = sensorId; \
  bin_data.timestamp = data->header.timestamp;

#define _write_binary_data_struct(type) return writeBytes((uint8_t *) &bin_data, sizeof(type));

int binaryWriteAcceleration(const uint8_t sensorId, acceleration_t *data)
{
  init_data_struct(acceleration_bin_t, ARDUSAT_SENSOR_TYPE_ACCELERATION)
  bin_data.x = data->x;
  bin_data.y = data->y;
  bin_data.z = data->z;

  _write_binary_data_struct(acceleration_bin_t)
}

int binaryWriteMagnetic(const uint8_t sensorId, magnetic_t *data)
{
  init_data_struct(magnetic_bin_t, ARDUSAT_SENSOR_TYPE_MAGNETIC)
  bin_data.x = data->x;
  bin_data.y = data->y;
  bin_data.z = data->z;

  _write_binary_data_struct(magnetic_bin_t)
}

int binaryWriteGyro(const uint8_t sensorId, gyro_t *data)
{
  init_data_struct(gyro_bin_t, ARDUSAT_SENSOR_TYPE_GYRO)
  bin_data.x = data->x;
  bin_data.y = data->y;
  bin_data.z = data->z;

  _write_binary_data_struct(gyro_bin_t)
}

int binaryWriteTemperature(const uint8_t sensorId, temperature_t *data)
{
  init_data_struct(temperature_bin_t, ARDUSAT_SENSOR_TYPE_TEMPERATURE)
  bin_data.temp = data->t;

  _write_binary_data_struct(temperature_bin_t)
}

int binaryWriteLuminosity(const uint8_t sensorId, luminosity_t *data)
{
  init_data_struct(luminosity_bin_t, ARDUSAT_SENSOR_TYPE_LUMINOSITY)
  bin_data.luminosity = data->lux;

  _write_binary_data_struct(luminosity_bin_t)
}

int binaryWriteUVLight(const uint8_t sensorId, uvlight_t *data)
{
  init_data_struct(uv_light_bin_t, ARDUSAT_SENSOR_TYPE_UV)
  bin_data.uv = data->uvindex;

  _write_binary_data_struct(uv_light_bin_t)
}

<<<<<<< HEAD
int binaryWriteOrientation(const uint8_t sensorId, orientation_t *data)
{
  init_data_struct(orientation_bin_t, ARDUSAT_SENSOR_TYPE_ORIENTATION)
  bin_data.roll = data->roll;
  bin_data.pitch = data->pitch;
  bin_data.heading = data->heading;

  _write_binary_data_struct(orientation_bin_t)
=======
bool setRTC()
{
  Wire.begin();
  RTC.begin();
  // Sets RTC to the date & time sketch was compiled
  RTC.adjust(DateTime(__DATE__, __TIME__));
  return true;
}

/**
 * Function starts the SD card service and makes sure that the appropriate directory
 * structure exists, then creates the file to use for logging data. Data will be logged
 * to a file called fileNamePrefix_0.csv or fileNamePrefix_0.bin (number will be incremented
 * for each new log file)
 * 
 * @param chipSelectPin Arduino pin SD card reader CS pin is attached to
 * @param fileNamePrefix string to prefix at beginning of data file
 * @param csvData boolean flag whether we are writing csv data or binary data (used for filename)
 *
 * @return true if successful, false if failed
 */
bool beginDataLog(int chipSelectPin, const char *fileNamePrefix, bool csvData)
{
  bool ret;
  int i = 0;
  int max_len;
  char fileName[19];
  char prefix[8];
  char rootPath[] = "/data";
  unsigned long curr_millis = 0;
  DateTime now;

  // Try to get the current time from the RTC, if available. This will be prepended to the log file
  // to be used to convert relative timestamps to real time values.
  Wire.begin();
  RTC.begin();
  if (RTC.isrunning()) {
    now = RTC.now();
    curr_millis = millis();
  }

  if (freeMemory() < 400) {
    strcpy_P(_output_buffer, sd_card_error);
    Serial.print(_output_buffer);
    Serial.print(freeMemory());
    Serial.println(", need 400)");
    ret = false;
  } else {
    ret = sd.begin(chipSelectPin, SPI_FULL_SPEED);
  }

  //Filenames need to fit the 8.3 filename convention, so truncate down the 
  //given filename if it is too long.
  memcpy(prefix, fileNamePrefix, 7);
  prefix[7] = '\0';

  if (ret) {
    if (!sd.exists(rootPath))
      ret = sd.mkdir(rootPath);
    if (ret) {
      while (true) {
	if (i < 10) {
	  max_len = 7;
	} else if (i < 100) {
	  max_len = 6;
	} else if (i < 1000) {
	  max_len = 5;
	} else {
	  break;
	}

	prefix[max_len - 1] = '\0';
	sprintf(fileName, "%s/%s%d.%s", rootPath, prefix, i, 
		csvData ? "csv" : "bin");
	if (!sd.exists(fileName)) {
	  file = sd.open(fileName, FILE_WRITE);
	  break;
	}
	i++;
      }
    }
  } else {
    sd.initErrorPrint();
  }

  if (RTC.isrunning() && file.isOpen()) {
    if (csvData) {
      _write_csv_time_header(&now, curr_millis);
    } else {
      _write_binary_time_header(&now, curr_millis);
    }
  }

  return file.isOpen();
>>>>>>> 9dd9968c
}<|MERGE_RESOLUTION|>--- conflicted
+++ resolved
@@ -572,7 +572,6 @@
   return _output_buffer;
 }
 
-<<<<<<< HEAD
 const char *orientationToJSON(const char *sensor_name, orientation_t *orient)
 {
   int nameLength = strlen(sensor_name);
@@ -591,6 +590,252 @@
   return _output_buffer;
 }
 
+#define write_if_init(gen_fn) return _write_from_output_buf(gen_fn);
+
+/**
+ * Helper function to write output buffer to file. This function is necessary
+ * because we share the output buffer between the SD card library and this file
+ * but to actually perform the SD card write we need to allocate another buffer.
+ *
+ * @param output_buf pointer to output buffer
+ *
+ * @return number of bytes written
+ */
+int _write_from_output_buf(const char *output_buf)
+{
+  int buf_len = strlen(output_buf);
+  return writeBytes((const uint8_t *) output_buf, buf_len);
+}
+
+/**
+ * Writes the byte array pointed to by buffer to the SD card. Note that there is
+ * absolutely no safety checking on numBytes, so use with care.
+ *
+ * Since we use a shared buffer between the SD card library and many of the output
+ * functions, performs a check first to see if we need to allocate a new buffer.
+ *
+ * @param buffer byte array to write
+ * @param number of bytes to write
+ * 
+ * @return number of bytes written
+ */
+int writeBytes(const uint8_t *buffer, uint8_t numBytes)
+{
+  uint8_t *buf;
+  int written;
+  bool buf_allocated = false;
+
+  if (numBytes > OUTPUT_BUFFER_MAXSIZE) {
+    numBytes = OUTPUT_BUFFER_MAXSIZE;
+  }
+
+  if (file.isOpen()) {
+    if (buffer == (uint8_t *) vol.cacheAddress()->output_buf) {
+      buf = (uint8_t *) malloc(numBytes);
+      buf_allocated = true;
+      memcpy(buf, buffer, numBytes);
+    } else {
+      buf = (uint8_t *) buffer;
+    }
+
+    written = file.write(buf, numBytes);
+    file.sync();
+    if (buf_allocated)
+      free(buf);
+    return written;
+  } else {
+    return 0;
+  }
+}
+
+/*
+ * Helper function to write to the top of the CSV header with the current time 
+ */
+int _write_csv_time_header(DateTime *now, unsigned long curr_millis)
+{
+  char fmt_buf[32];
+
+  strcpy_P(fmt_buf, csv_header_fmt);
+  _output_buffer_reset();
+  sprintf(_output_buffer, fmt_buf, now->unixtime(), curr_millis);
+  write_if_init(_output_buffer);
+}
+
+int _write_binary_time_header(DateTime *now, unsigned long curr_millis)
+{
+  uint8_t buf[10];
+  uint32_t unixtime = now->unixtime();
+  
+  buf[0] = 0xFF;
+  buf[1] = 0xFF;
+  memcpy(buf + 2, &unixtime, 4);
+  memcpy(buf + 6, &curr_millis, 4);
+  return writeBytes(buf, 10);
+}
+
+/**
+ * Writes a line of CSV formatted acceleration data to the SD card.
+ *
+ * @param sensorName of this sensor
+ * @param data acceleration_t data to write
+ *
+ * @return number of bytes written
+ */
+int writeAcceleration(const char *sensorName, acceleration_t *data)
+{
+  write_if_init(accelerationToCSV(sensorName, data))
+}
+
+/**
+ * Writes a line of CSV formatted magnetic data to the SD card.
+ *
+ * @param sensorName of this sensor
+ * @param data magnetic_t data to write
+ *
+ * @return number of bytes written
+ */
+int writeMagnetic(const char *sensorName, magnetic_t *data)
+{
+  write_if_init(magneticToCSV(sensorName, data))
+}
+
+/**
+ * Writes a line of CSV formatted orientation data to the SD card.
+ *
+ * @param sensorName of this sensor
+ * @param data gyro_t data to write
+ *
+ * @return number of bytes written
+ */
+int writeGyro(const char *sensorName, gyro_t *data)
+{
+  write_if_init(gyroToCSV(sensorName, data))
+}
+
+/**
+ * Writes a line of CSV formatted tempoerature data to the SD card.
+ *
+ * @param sensorName of this sensor
+ * @param data temperature_t data to write
+ *
+ * @return number of bytes written
+ */
+int writeTemperature(const char *sensorName, temperature_t *data)
+{
+  write_if_init(temperatureToCSV(sensorName, data))
+}
+
+/**
+ * Writes a line of CSV formatted luminosity data to the SD card.
+ *
+ * @param sensorName of this sensor
+ * @param data luminosity_t data to write
+ *
+ * @return number of bytes written
+ */
+int writeLuminosity(const char *sensorName, luminosity_t *data)
+{
+  write_if_init(luminosityToCSV(sensorName, data))
+}
+
+/**
+ * Writes a line of CSV formatted UV light data to the SD card.
+ *
+ * @param sensorName of this sensor
+ * @param data uvlight_t data to write
+ *
+ * @return number of bytes written
+ */
+int writeUVLight(const char *sensorName, uvlight_t *data)
+{
+  write_if_init(uvlightToCSV(sensorName, data))
+}
+
+/**
+ * Writes a line of CSV formatted orientation data to SD card.
+ *
+ * @param sensorName of this sensor
+ * @param data orientation_t data to write
+ *
+ * @return number of bytes written
+ */
+int writeOrientation(const char *sensorName, orientation_t *data)
+{
+  write_if_init(orientationToCSV(sensorName, data))
+}
+
+#define init_data_struct(type_def, type_enum) \
+  type_def bin_data; \
+  bin_data.type = type_enum; \
+  bin_data.id = sensorId; \
+  bin_data.timestamp = data->header.timestamp;
+
+#define _write_binary_data_struct(type) return writeBytes((uint8_t *) &bin_data, sizeof(type));
+
+int binaryWriteAcceleration(const uint8_t sensorId, acceleration_t *data)
+{
+  init_data_struct(acceleration_bin_t, ARDUSAT_SENSOR_TYPE_ACCELERATION)
+  bin_data.x = data->x;
+  bin_data.y = data->y;
+  bin_data.z = data->z;
+
+  _write_binary_data_struct(acceleration_bin_t)
+}
+
+int binaryWriteMagnetic(const uint8_t sensorId, magnetic_t *data)
+{
+  init_data_struct(magnetic_bin_t, ARDUSAT_SENSOR_TYPE_MAGNETIC)
+  bin_data.x = data->x;
+  bin_data.y = data->y;
+  bin_data.z = data->z;
+
+  _write_binary_data_struct(magnetic_bin_t)
+}
+
+int binaryWriteGyro(const uint8_t sensorId, gyro_t *data)
+{
+  init_data_struct(gyro_bin_t, ARDUSAT_SENSOR_TYPE_GYRO)
+  bin_data.x = data->x;
+  bin_data.y = data->y;
+  bin_data.z = data->z;
+
+  _write_binary_data_struct(gyro_bin_t)
+}
+
+int binaryWriteTemperature(const uint8_t sensorId, temperature_t *data)
+{
+  init_data_struct(temperature_bin_t, ARDUSAT_SENSOR_TYPE_TEMPERATURE)
+  bin_data.temp = data->t;
+
+  _write_binary_data_struct(temperature_bin_t)
+}
+
+int binaryWriteLuminosity(const uint8_t sensorId, luminosity_t *data)
+{
+  init_data_struct(luminosity_bin_t, ARDUSAT_SENSOR_TYPE_LUMINOSITY)
+  bin_data.luminosity = data->lux;
+
+  _write_binary_data_struct(luminosity_bin_t)
+}
+
+int binaryWriteUVLight(const uint8_t sensorId, uvlight_t *data)
+{
+  init_data_struct(uv_light_bin_t, ARDUSAT_SENSOR_TYPE_UV)
+  bin_data.uv = data->uvindex;
+
+  _write_binary_data_struct(uv_light_bin_t)
+}
+
+int binaryWriteOrientation(const uint8_t sensorId, orientation_t *data)
+{
+  init_data_struct(orientation_bin_t, ARDUSAT_SENSOR_TYPE_ORIENTATION)
+  bin_data.roll = data->roll;
+  bin_data.pitch = data->pitch;
+  bin_data.heading = data->heading;
+
+  _write_binary_data_struct(orientation_bin_t)
+}
+
 /**
  * Function starts the SD card service and makes sure that the appropriate directory
  * structure exists, then creates the file to use for logging data. Data will be logged
@@ -611,6 +856,17 @@
   char fileName[19];
   char prefix[8];
   char rootPath[] = "/data";
+  unsigned long curr_millis = 0;
+  DateTime now;
+
+  // Try to get the current time from the RTC, if available. This will be prepended to the log file
+  // to be used to convert relative timestamps to real time values.
+  Wire.begin();
+  RTC.begin();
+  if (RTC.isrunning()) {
+    now = RTC.now();
+    curr_millis = millis();
+  }
 
   if (freeMemory() < 400) {
     strcpy_P(_output_buffer, sd_card_error);
@@ -656,342 +912,6 @@
     sd.initErrorPrint();
   }
 
-  return file.isOpen();
-}
-
-=======
->>>>>>> 9dd9968c
-#define write_if_init(gen_fn) return _write_from_output_buf(gen_fn);
-
-/**
- * Helper function to write output buffer to file. This function is necessary
- * because we share the output buffer between the SD card library and this file
- * but to actually perform the SD card write we need to allocate another buffer.
- *
- * @param output_buf pointer to output buffer
- *
- * @return number of bytes written
- */
-int _write_from_output_buf(const char *output_buf)
-{
-  int buf_len = strlen(output_buf);
-  return writeBytes((const uint8_t *) output_buf, buf_len);
-}
-
-/**
- * Writes the byte array pointed to by buffer to the SD card. Note that there is
- * absolutely no safety checking on numBytes, so use with care.
- *
- * Since we use a shared buffer between the SD card library and many of the output
- * functions, performs a check first to see if we need to allocate a new buffer.
- *
- * @param buffer byte array to write
- * @param number of bytes to write
- * 
- * @return number of bytes written
- */
-int writeBytes(const uint8_t *buffer, uint8_t numBytes)
-{
-  uint8_t *buf;
-  int written;
-  bool buf_allocated = false;
-
-  if (numBytes > OUTPUT_BUFFER_MAXSIZE) {
-    numBytes = OUTPUT_BUFFER_MAXSIZE;
-  }
-
-  if (file.isOpen()) {
-    if (buffer == (uint8_t *) vol.cacheAddress()->output_buf) {
-      buf = (uint8_t *) malloc(numBytes);
-      buf_allocated = true;
-      memcpy(buf, buffer, numBytes);
-    } else {
-      buf = (uint8_t *) buffer;
-    }
-
-    written = file.write(buf, numBytes);
-    file.sync();
-    if (buf_allocated)
-      free(buf);
-    return written;
-  } else {
-    return 0;
-  }
-}
-
-/*
- * Helper function to write to the top of the CSV header with the current time 
- */
-int _write_csv_time_header(DateTime *now, unsigned long curr_millis)
-{
-  char fmt_buf[32];
-
-  strcpy_P(fmt_buf, csv_header_fmt);
-  _output_buffer_reset();
-  sprintf(_output_buffer, fmt_buf, now->unixtime(), curr_millis);
-  write_if_init(_output_buffer);
-}
-
-int _write_binary_time_header(DateTime *now, unsigned long curr_millis)
-{
-  uint8_t buf[10];
-  uint32_t unixtime = now->unixtime();
-  
-  buf[0] = 0xFF;
-  buf[1] = 0xFF;
-  memcpy(buf + 2, &unixtime, 4);
-  memcpy(buf + 6, &curr_millis, 4);
-  return writeBytes(buf, 10);
-}
-
-/**
- * Writes a line of CSV formatted acceleration data to the SD card.
- *
- * @param sensorName of this sensor
- * @param data acceleration_t data to write
- *
- * @return number of bytes written
- */
-int writeAcceleration(const char *sensorName, acceleration_t *data)
-{
-  write_if_init(accelerationToCSV(sensorName, data))
-}
-
-/**
- * Writes a line of CSV formatted magnetic data to the SD card.
- *
- * @param sensorName of this sensor
- * @param data magnetic_t data to write
- *
- * @return number of bytes written
- */
-int writeMagnetic(const char *sensorName, magnetic_t *data)
-{
-  write_if_init(magneticToCSV(sensorName, data))
-}
-
-/**
- * Writes a line of CSV formatted orientation data to the SD card.
- *
- * @param sensorName of this sensor
- * @param data gyro_t data to write
- *
- * @return number of bytes written
- */
-int writeGyro(const char *sensorName, gyro_t *data)
-{
-  write_if_init(gyroToCSV(sensorName, data))
-}
-
-/**
- * Writes a line of CSV formatted tempoerature data to the SD card.
- *
- * @param sensorName of this sensor
- * @param data temperature_t data to write
- *
- * @return number of bytes written
- */
-int writeTemperature(const char *sensorName, temperature_t *data)
-{
-  write_if_init(temperatureToCSV(sensorName, data))
-}
-
-/**
- * Writes a line of CSV formatted luminosity data to the SD card.
- *
- * @param sensorName of this sensor
- * @param data luminosity_t data to write
- *
- * @return number of bytes written
- */
-int writeLuminosity(const char *sensorName, luminosity_t *data)
-{
-  write_if_init(luminosityToCSV(sensorName, data))
-}
-
-/**
- * Writes a line of CSV formatted UV light data to the SD card.
- *
- * @param sensorName of this sensor
- * @param data uvlight_t data to write
- *
- * @return number of bytes written
- */
-int writeUVLight(const char *sensorName, uvlight_t *data)
-{
-  write_if_init(uvlightToCSV(sensorName, data))
-}
-
-/**
- * Writes a line of CSV formatted orientation data to SD card.
- *
- * @param sensorName of this sensor
- * @param data orientation_t data to write
- *
- * @return number of bytes written
- */
-int writeOrientation(const char *sensorName, orientation_t *data)
-{
-  write_if_init(orientationToCSV(sensorName, data))
-}
-
-#define init_data_struct(type_def, type_enum) \
-  type_def bin_data; \
-  bin_data.type = type_enum; \
-  bin_data.id = sensorId; \
-  bin_data.timestamp = data->header.timestamp;
-
-#define _write_binary_data_struct(type) return writeBytes((uint8_t *) &bin_data, sizeof(type));
-
-int binaryWriteAcceleration(const uint8_t sensorId, acceleration_t *data)
-{
-  init_data_struct(acceleration_bin_t, ARDUSAT_SENSOR_TYPE_ACCELERATION)
-  bin_data.x = data->x;
-  bin_data.y = data->y;
-  bin_data.z = data->z;
-
-  _write_binary_data_struct(acceleration_bin_t)
-}
-
-int binaryWriteMagnetic(const uint8_t sensorId, magnetic_t *data)
-{
-  init_data_struct(magnetic_bin_t, ARDUSAT_SENSOR_TYPE_MAGNETIC)
-  bin_data.x = data->x;
-  bin_data.y = data->y;
-  bin_data.z = data->z;
-
-  _write_binary_data_struct(magnetic_bin_t)
-}
-
-int binaryWriteGyro(const uint8_t sensorId, gyro_t *data)
-{
-  init_data_struct(gyro_bin_t, ARDUSAT_SENSOR_TYPE_GYRO)
-  bin_data.x = data->x;
-  bin_data.y = data->y;
-  bin_data.z = data->z;
-
-  _write_binary_data_struct(gyro_bin_t)
-}
-
-int binaryWriteTemperature(const uint8_t sensorId, temperature_t *data)
-{
-  init_data_struct(temperature_bin_t, ARDUSAT_SENSOR_TYPE_TEMPERATURE)
-  bin_data.temp = data->t;
-
-  _write_binary_data_struct(temperature_bin_t)
-}
-
-int binaryWriteLuminosity(const uint8_t sensorId, luminosity_t *data)
-{
-  init_data_struct(luminosity_bin_t, ARDUSAT_SENSOR_TYPE_LUMINOSITY)
-  bin_data.luminosity = data->lux;
-
-  _write_binary_data_struct(luminosity_bin_t)
-}
-
-int binaryWriteUVLight(const uint8_t sensorId, uvlight_t *data)
-{
-  init_data_struct(uv_light_bin_t, ARDUSAT_SENSOR_TYPE_UV)
-  bin_data.uv = data->uvindex;
-
-  _write_binary_data_struct(uv_light_bin_t)
-}
-
-<<<<<<< HEAD
-int binaryWriteOrientation(const uint8_t sensorId, orientation_t *data)
-{
-  init_data_struct(orientation_bin_t, ARDUSAT_SENSOR_TYPE_ORIENTATION)
-  bin_data.roll = data->roll;
-  bin_data.pitch = data->pitch;
-  bin_data.heading = data->heading;
-
-  _write_binary_data_struct(orientation_bin_t)
-=======
-bool setRTC()
-{
-  Wire.begin();
-  RTC.begin();
-  // Sets RTC to the date & time sketch was compiled
-  RTC.adjust(DateTime(__DATE__, __TIME__));
-  return true;
-}
-
-/**
- * Function starts the SD card service and makes sure that the appropriate directory
- * structure exists, then creates the file to use for logging data. Data will be logged
- * to a file called fileNamePrefix_0.csv or fileNamePrefix_0.bin (number will be incremented
- * for each new log file)
- * 
- * @param chipSelectPin Arduino pin SD card reader CS pin is attached to
- * @param fileNamePrefix string to prefix at beginning of data file
- * @param csvData boolean flag whether we are writing csv data or binary data (used for filename)
- *
- * @return true if successful, false if failed
- */
-bool beginDataLog(int chipSelectPin, const char *fileNamePrefix, bool csvData)
-{
-  bool ret;
-  int i = 0;
-  int max_len;
-  char fileName[19];
-  char prefix[8];
-  char rootPath[] = "/data";
-  unsigned long curr_millis = 0;
-  DateTime now;
-
-  // Try to get the current time from the RTC, if available. This will be prepended to the log file
-  // to be used to convert relative timestamps to real time values.
-  Wire.begin();
-  RTC.begin();
-  if (RTC.isrunning()) {
-    now = RTC.now();
-    curr_millis = millis();
-  }
-
-  if (freeMemory() < 400) {
-    strcpy_P(_output_buffer, sd_card_error);
-    Serial.print(_output_buffer);
-    Serial.print(freeMemory());
-    Serial.println(", need 400)");
-    ret = false;
-  } else {
-    ret = sd.begin(chipSelectPin, SPI_FULL_SPEED);
-  }
-
-  //Filenames need to fit the 8.3 filename convention, so truncate down the 
-  //given filename if it is too long.
-  memcpy(prefix, fileNamePrefix, 7);
-  prefix[7] = '\0';
-
-  if (ret) {
-    if (!sd.exists(rootPath))
-      ret = sd.mkdir(rootPath);
-    if (ret) {
-      while (true) {
-	if (i < 10) {
-	  max_len = 7;
-	} else if (i < 100) {
-	  max_len = 6;
-	} else if (i < 1000) {
-	  max_len = 5;
-	} else {
-	  break;
-	}
-
-	prefix[max_len - 1] = '\0';
-	sprintf(fileName, "%s/%s%d.%s", rootPath, prefix, i, 
-		csvData ? "csv" : "bin");
-	if (!sd.exists(fileName)) {
-	  file = sd.open(fileName, FILE_WRITE);
-	  break;
-	}
-	i++;
-      }
-    }
-  } else {
-    sd.initErrorPrint();
-  }
-
   if (RTC.isrunning() && file.isOpen()) {
     if (csvData) {
       _write_csv_time_header(&now, curr_millis);
@@ -1001,5 +921,13 @@
   }
 
   return file.isOpen();
->>>>>>> 9dd9968c
-}+}
+
+bool setRTC()
+{
+  Wire.begin();
+  RTC.begin();
+  // Sets RTC to the date & time sketch was compiled
+  RTC.adjust(DateTime(__DATE__, __TIME__));
+  return true;
+}
